"""
Least Angle Regression algorithm. See the documentation on the
Generalized Linear Model for a complete discussion.
"""
from __future__ import print_function

# Author: Fabian Pedregosa <fabian.pedregosa@inria.fr>
#         Alexandre Gramfort <alexandre.gramfort@inria.fr>
#         Gael Varoquaux
#
# License: BSD 3 clause

from math import log
import sys
import warnings
from distutils.version import LooseVersion

import numpy as np
from scipy import linalg, interpolate
from scipy.linalg.lapack import get_lapack_funcs

from .base import LinearModel
from ..base import RegressorMixin
from ..utils import arrayfuncs, as_float_array, check_X_y
from ..cross_validation import _check_cv as check_cv
from ..utils import ConvergenceWarning
from ..externals.joblib import Parallel, delayed
from ..externals.six.moves import xrange

import scipy
solve_triangular_args = {}
if LooseVersion(scipy.__version__) >= LooseVersion('0.12'):
    solve_triangular_args = {'check_finite': False}


def lars_path(X, y, Xy=None, Gram=None, max_iter=500,
              alpha_min=0, method='lar', copy_X=True,
              eps=np.finfo(np.float).eps,
              copy_Gram=True, verbose=0, return_path=True,
              return_n_iter=False):
    """Compute Least Angle Regression or Lasso path using LARS algorithm [1]

    The optimization objective for the case method='lasso' is::

    (1 / (2 * n_samples)) * ||y - Xw||^2_2 + alpha * ||w||_1

    in the case of method='lars', the objective function is only known in
    the form of an implicit equation (see discussion in [1])

    Parameters
    -----------
    X : array, shape: (n_samples, n_features)
        Input data.

    y : array, shape: (n_samples)
        Input targets.

    max_iter : integer, optional (default=500)
        Maximum number of iterations to perform, set to infinity for no limit.

    Gram : None, 'auto', array, shape: (n_features, n_features), optional
        Precomputed Gram matrix (X' * X), if ``'auto'``, the Gram
        matrix is precomputed from the given X, if there are more samples
        than features.

    alpha_min : float, optional (default=0)
        Minimum correlation along the path. It corresponds to the
        regularization parameter alpha parameter in the Lasso.

    method : {'lar', 'lasso'}, optional (default='lar')
        Specifies the returned model. Select ``'lar'`` for Least Angle
        Regression, ``'lasso'`` for the Lasso.

    eps : float, optional (default=``np.finfo(np.float).eps``)
        The machine-precision regularization in the computation of the
        Cholesky diagonal factors. Increase this for very ill-conditioned
        systems.

    copy_X : bool, optional (default=True)
        If ``False``, ``X`` is overwritten.

    copy_Gram : bool, optional (default=True)
        If ``False``, ``Gram`` is overwritten.

    verbose : int (default=0)
        Controls output verbosity.

    return_path : bool, optional (default=True)
        If ``return_path==True`` returns the entire path, else returns only the
        last point of the path.

    return_n_iter : bool, optional (default=False)
        Whether to return the number of iterations.

    Returns
    --------
    alphas : array, shape: [n_alphas + 1]
        Maximum of covariances (in absolute value) at each iteration.
        ``n_alphas`` is either ``max_iter``, ``n_features`` or the
        number of nodes in the path with ``alpha >= alpha_min``, whichever
        is smaller.

    active : array, shape [n_alphas]
        Indices of active variables at the end of the path.

    coefs : array, shape (n_features, n_alphas + 1)
        Coefficients along the path

    n_iter : int
        Number of iterations run. Returned only if return_n_iter is set
        to True.

    See also
    --------
    lasso_path
    LassoLars
    Lars
    LassoLarsCV
    LarsCV
    sklearn.decomposition.sparse_encode

    References
    ----------
    .. [1] "Least Angle Regression", Effron et al.
           http://www-stat.stanford.edu/~tibs/ftp/lars.pdf

    .. [2] `Wikipedia entry on the Least-angle regression
           <http://en.wikipedia.org/wiki/Least-angle_regression>`_

    .. [3] `Wikipedia entry on the Lasso
           <http://en.wikipedia.org/wiki/Lasso_(statistics)#Lasso_method>`_

    """

    n_features = X.shape[1]
    n_samples = y.size
    max_features = min(max_iter, n_features)

    if return_path:
        coefs = np.zeros((max_features + 1, n_features))
        alphas = np.zeros(max_features + 1)
    else:
        coef, prev_coef = np.zeros(n_features), np.zeros(n_features)
        alpha, prev_alpha = np.array([0.]), np.array([0.])  # better ideas?

    n_iter, n_active = 0, 0
    active, indices = list(), np.arange(n_features)
    # holds the sign of covariance
    sign_active = np.empty(max_features, dtype=np.int8)
    drop = False

    # will hold the cholesky factorization. Only lower part is
    # referenced.
    # We are initializing this to "zeros" and not empty, because
    # it is passed to scipy linalg functions and thus if it has NaNs,
    # even if they are in the upper part that it not used, we
    # get errors raised.
    # Once we support only scipy > 0.12 we can use check_finite=False and
    # go back to "empty"
    L = np.zeros((max_features, max_features), dtype=X.dtype)
    swap, nrm2 = linalg.get_blas_funcs(('swap', 'nrm2'), (X,))
    solve_cholesky, = get_lapack_funcs(('potrs',), (X,))

    if Gram is None:
        if copy_X:
            # force copy. setting the array to be fortran-ordered
            # speeds up the calculation of the (partial) Gram matrix
            # and allows to easily swap columns
            X = X.copy('F')
    elif Gram == 'auto':
        Gram = None
        if X.shape[0] > X.shape[1]:
            Gram = np.dot(X.T, X)
    elif copy_Gram:
        Gram = Gram.copy()

    if Xy is None:
        Cov = np.dot(X.T, y)
    else:
        Cov = Xy.copy()

    if verbose:
        if verbose > 1:
            print("Step\t\tAdded\t\tDropped\t\tActive set size\t\tC")
        else:
            sys.stdout.write('.')
            sys.stdout.flush()

    tiny = np.finfo(np.float).tiny  # to avoid division by 0 warning
    tiny32 = np.finfo(np.float32).tiny  # to avoid division by 0 warning
    equality_tolerance = np.finfo(np.float32).eps

    while True:
        if Cov.size:
            C_idx = np.argmax(np.abs(Cov))
            C_ = Cov[C_idx]
            C = np.fabs(C_)
        else:
            C = 0.

        if return_path:
            alpha = alphas[n_iter, np.newaxis]
            coef = coefs[n_iter]
            prev_alpha = alphas[n_iter - 1, np.newaxis]
            prev_coef = coefs[n_iter - 1]

        alpha[0] = C / n_samples
<<<<<<< HEAD
        if alpha[0] <= alpha_min:  # early stopping
            if not (abs(alpha[0] - alpha_min) < np.finfo(np.float32).eps):
=======
        if alpha[0] <= alpha_min + equality_tolerance:  # early stopping
            if abs(alpha[0] - alpha_min) > equality_tolerance:
>>>>>>> 09dc09a1
                # interpolation factor 0 <= ss < 1
                if n_iter > 0:
                    # In the first iteration, all alphas are zero, the formula
                    # below would make ss a NaN
                    ss = ((prev_alpha[0] - alpha_min) /
                          (prev_alpha[0] - alpha[0]))
                    coef[:] = prev_coef + ss * (coef - prev_coef)
                alpha[0] = alpha_min
            if return_path:
                coefs[n_iter] = coef
            break

        if n_iter >= max_iter or n_active >= n_features:
            break

        if not drop:

            ##########################################################
            # Append x_j to the Cholesky factorization of (Xa * Xa') #
            #                                                        #
            #            ( L   0 )                                   #
            #     L  ->  (       )  , where L * w = Xa' x_j          #
            #            ( w   z )    and z = ||x_j||                #
            #                                                        #
            ##########################################################

            sign_active[n_active] = np.sign(C_)
            m, n = n_active, C_idx + n_active

            Cov[C_idx], Cov[0] = swap(Cov[C_idx], Cov[0])
            indices[n], indices[m] = indices[m], indices[n]
            Cov_not_shortened = Cov
            Cov = Cov[1:]  # remove Cov[0]

            if Gram is None:
                X.T[n], X.T[m] = swap(X.T[n], X.T[m])
                c = nrm2(X.T[n_active]) ** 2
                L[n_active, :n_active] = \
                    np.dot(X.T[n_active], X.T[:n_active].T)
            else:
                # swap does only work inplace if matrix is fortran
                # contiguous ...
                Gram[m], Gram[n] = swap(Gram[m], Gram[n])
                Gram[:, m], Gram[:, n] = swap(Gram[:, m], Gram[:, n])
                c = Gram[n_active, n_active]
                L[n_active, :n_active] = Gram[n_active, :n_active]

            # Update the cholesky decomposition for the Gram matrix
            if n_active:
                linalg.solve_triangular(L[:n_active, :n_active],
                                        L[n_active, :n_active],
                                        trans=0, lower=1,
                                        overwrite_b=True,
                                        **solve_triangular_args)

            v = np.dot(L[n_active, :n_active], L[n_active, :n_active])
            diag = max(np.sqrt(np.abs(c - v)), eps)
            L[n_active, n_active] = diag

            if diag < 1e-7:
                # The system is becoming too ill-conditioned.
                # We have degenerate vectors in our active set.
                # We'll 'drop for good' the last regressor added.

                # Note: this case is very rare. It is no longer triggered by the
                # test suite. The `equality_tolerance` margin added in 0.16.0 to
                # get early stopping to work consistently on all versions of
                # Python including 32 bit Python under Windows seems to make it
                # very difficult to trigger the 'drop for good' strategy.
                warnings.warn('Regressors in active set degenerate. '
                              'Dropping a regressor, after %i iterations, '
                              'i.e. alpha=%.3e, '
                              'with an active set of %i regressors, and '
                              'the smallest cholesky pivot element being %.3e'
                              % (n_iter, alpha, n_active, diag),
                              ConvergenceWarning)
                # XXX: need to figure a 'drop for good' way
                Cov = Cov_not_shortened
                Cov[0] = 0
                Cov[C_idx], Cov[0] = swap(Cov[C_idx], Cov[0])
                continue

            active.append(indices[n_active])
            n_active += 1

            if verbose > 1:
                print("%s\t\t%s\t\t%s\t\t%s\t\t%s" % (n_iter, active[-1], '',
                                                      n_active, C))

        if method == 'lasso' and n_iter > 0 and prev_alpha[0] < alpha[0]:
            # alpha is increasing. This is because the updates of Cov are
            # bringing in too much numerical error that is greater than
            # than the remaining correlation with the
            # regressors. Time to bail out
            warnings.warn('Early stopping the lars path, as the residues '
                          'are small and the current value of alpha is no '
                          'longer well controlled. %i iterations, alpha=%.3e, '
                          'previous alpha=%.3e, with an active set of %i '
                          'regressors.'
                          % (n_iter, alpha, prev_alpha, n_active),
                          ConvergenceWarning)
            break

        # least squares solution
        least_squares, info = solve_cholesky(L[:n_active, :n_active],
                                             sign_active[:n_active],
                                             lower=True)

        if least_squares.size == 1 and least_squares == 0:
            # This happens because sign_active[:n_active] = 0
            least_squares[...] = 1
            AA = 1.
        else:
            # is this really needed ?
            AA = 1. / np.sqrt(np.sum(least_squares * sign_active[:n_active]))

            if not np.isfinite(AA):
                # L is too ill-conditioned
                i = 0
                L_ = L[:n_active, :n_active].copy()
                while not np.isfinite(AA):
                    L_.flat[::n_active + 1] += (2 ** i) * eps
                    least_squares, info = solve_cholesky(
                        L_, sign_active[:n_active], lower=True)
                    tmp = max(np.sum(least_squares * sign_active[:n_active]),
                              eps)
                    AA = 1. / np.sqrt(tmp)
                    i += 1
            least_squares *= AA

        if Gram is None:
            # equiangular direction of variables in the active set
            eq_dir = np.dot(X.T[:n_active].T, least_squares)
            # correlation between each unactive variables and
            # eqiangular vector
            corr_eq_dir = np.dot(X.T[n_active:], eq_dir)
        else:
            # if huge number of features, this takes 50% of time, I
            # think could be avoided if we just update it using an
            # orthogonal (QR) decomposition of X
            corr_eq_dir = np.dot(Gram[:n_active, n_active:].T,
                                 least_squares)

        g1 = arrayfuncs.min_pos((C - Cov) / (AA - corr_eq_dir + tiny))
        g2 = arrayfuncs.min_pos((C + Cov) / (AA + corr_eq_dir + tiny))
        gamma_ = min(g1, g2, C / AA)

        # TODO: better names for these variables: z
        drop = False
        z = -coef[active] / (least_squares + tiny32)
        z_pos = arrayfuncs.min_pos(z)
        if z_pos < gamma_:
            # some coefficients have changed sign
            idx = np.where(z == z_pos)[0][::-1]

            # update the sign, important for LAR
            sign_active[idx] = -sign_active[idx]

            if method == 'lasso':
                gamma_ = z_pos
            drop = True

        n_iter += 1

        if return_path:
            if n_iter >= coefs.shape[0]:
                del coef, alpha, prev_alpha, prev_coef
                # resize the coefs and alphas array
                add_features = 2 * max(1, (max_features - n_active))
                coefs = np.resize(coefs, (n_iter + add_features, n_features))
                alphas = np.resize(alphas, n_iter + add_features)
            coef = coefs[n_iter]
            prev_coef = coefs[n_iter - 1]
            alpha = alphas[n_iter, np.newaxis]
            prev_alpha = alphas[n_iter - 1, np.newaxis]
        else:
            # mimic the effect of incrementing n_iter on the array references
            prev_coef = coef
            prev_alpha[0] = alpha[0]
            coef = np.zeros_like(coef)

        coef[active] = prev_coef[active] + gamma_ * least_squares

        # update correlations
        Cov -= gamma_ * corr_eq_dir

        # See if any coefficient has changed sign
        if drop and method == 'lasso':

            # handle the case when idx is not length of 1
            [arrayfuncs.cholesky_delete(L[:n_active, :n_active], ii) for ii in
                idx]

            n_active -= 1
            m, n = idx, n_active
            # handle the case when idx is not length of 1
            drop_idx = [active.pop(ii) for ii in idx]

            if Gram is None:
                # propagate dropped variable
                for ii in idx:
                    for i in range(ii, n_active):
                        X.T[i], X.T[i + 1] = swap(X.T[i], X.T[i + 1])
                        # yeah this is stupid
                        indices[i], indices[i + 1] = indices[i + 1], indices[i]

                # TODO: this could be updated
                residual = y - np.dot(X[:, :n_active], coef[active])
                temp = np.dot(X.T[n_active], residual)

                Cov = np.r_[temp, Cov]
            else:
                for ii in idx:
                    for i in range(ii, n_active):
                        indices[i], indices[i + 1] = indices[i + 1], indices[i]
                        Gram[i], Gram[i + 1] = swap(Gram[i], Gram[i + 1])
                        Gram[:, i], Gram[:, i + 1] = swap(Gram[:, i],
                                                          Gram[:, i + 1])

                # Cov_n = Cov_j + x_j * X + increment(betas) TODO:
                # will this still work with multiple drops ?

                # recompute covariance. Probably could be done better
                # wrong as Xy is not swapped with the rest of variables

                # TODO: this could be updated
                residual = y - np.dot(X, coef)
                temp = np.dot(X.T[drop_idx], residual)
                Cov = np.r_[temp, Cov]

            sign_active = np.delete(sign_active, idx)
            sign_active = np.append(sign_active, 0.)  # just to maintain size
            if verbose > 1:
                print("%s\t\t%s\t\t%s\t\t%s\t\t%s" % (n_iter, '', drop_idx,
                                                      n_active, abs(temp)))

    if return_path:
        # resize coefs in case of early stop
        alphas = alphas[:n_iter + 1]
        coefs = coefs[:n_iter + 1]

        if return_n_iter:
            return alphas, active, coefs.T, n_iter
        else:
            return alphas, active, coefs.T
    else:
        if return_n_iter:
            return alpha, active, coef, n_iter
        else:
            return alpha, active, coef


###############################################################################
# Estimator classes

class Lars(LinearModel, RegressorMixin):
    """Least Angle Regression model a.k.a. LAR

    Parameters
    ----------
    n_nonzero_coefs : int, optional
        Target number of non-zero coefficients. Use ``np.inf`` for no limit.

    fit_intercept : boolean
        Whether to calculate the intercept for this model. If set
        to false, no intercept will be used in calculations
        (e.g. data is expected to be already centered).

    verbose : boolean or integer, optional
        Sets the verbosity amount

    normalize : boolean, optional, default False
        If ``True``, the regressors X will be normalized before regression.

    precompute : True | False | 'auto' | array-like
        Whether to use a precomputed Gram matrix to speed up
        calculations. If set to ``'auto'`` let us decide. The Gram
        matrix can also be passed as argument.

    copy_X : boolean, optional, default True
        If ``True``, X will be copied; else, it may be overwritten.

    eps : float, optional
        The machine-precision regularization in the computation of the
        Cholesky diagonal factors. Increase this for very ill-conditioned
        systems. Unlike the ``tol`` parameter in some iterative
        optimization-based algorithms, this parameter does not control
        the tolerance of the optimization.

    fit_path : boolean
        If True the full path is stored in the ``coef_path_`` attribute.
        If you compute the solution for a large problem or many targets,
        setting ``fit_path`` to ``False`` will lead to a speedup, especially
        with a small alpha.

    Attributes
    ----------
    alphas_ : array, shape (n_alphas + 1,) | list of n_targets such arrays
        Maximum of covariances (in absolute value) at each iteration. \
        ``n_alphas`` is either ``n_nonzero_coefs`` or ``n_features``, \
        whichever is smaller.

    active_ : list, length = n_alphas | list of n_targets such lists
        Indices of active variables at the end of the path.

    coef_path_ : array, shape (n_features, n_alphas + 1) \
        | list of n_targets such arrays
        The varying values of the coefficients along the path. It is not
        present if the ``fit_path`` parameter is ``False``.

    coef_ : array, shape (n_features,) or (n_targets, n_features)
        Parameter vector (w in the formulation formula).

    intercept_ : float | array, shape (n_targets,)
        Independent term in decision function.

    n_iter_ : array-like or int
        The number of iterations taken by lars_path to find the
        grid of alphas for each target.

    Examples
    --------
    >>> from sklearn import linear_model
    >>> clf = linear_model.Lars(n_nonzero_coefs=1)
    >>> clf.fit([[-1, 1], [0, 0], [1, 1]], [-1.1111, 0, -1.1111])
    ... # doctest: +ELLIPSIS, +NORMALIZE_WHITESPACE
    Lars(copy_X=True, eps=..., fit_intercept=True, fit_path=True,
       n_nonzero_coefs=1, normalize=True, precompute='auto', verbose=False)
    >>> print(clf.coef_) # doctest: +ELLIPSIS, +NORMALIZE_WHITESPACE
    [ 0. -1.11...]

    See also
    --------
    lars_path, LarsCV
    sklearn.decomposition.sparse_encode

    """
    def __init__(self, fit_intercept=True, verbose=False, normalize=True,
                 precompute='auto', n_nonzero_coefs=500,
                 eps=np.finfo(np.float).eps, copy_X=True, fit_path=True):
        self.fit_intercept = fit_intercept
        self.verbose = verbose
        self.normalize = normalize
        self.method = 'lar'
        self.precompute = precompute
        self.n_nonzero_coefs = n_nonzero_coefs
        self.eps = eps
        self.copy_X = copy_X
        self.fit_path = fit_path

    def _get_gram(self):
        # precompute if n_samples > n_features
        precompute = self.precompute
        if hasattr(precompute, '__array__'):
            Gram = precompute
        elif precompute == 'auto':
            Gram = 'auto'
        else:
            Gram = None
        return Gram

    def fit(self, X, y, Xy=None):
        """Fit the model using X, y as training data.

        parameters
        ----------
        X : array-like, shape (n_samples, n_features)
            Training data.

        y : array-like, shape (n_samples,) or (n_samples, n_targets)
            Target values.

        Xy : array-like, shape (n_samples,) or (n_samples, n_targets), \
                optional
            Xy = np.dot(X.T, y) that can be precomputed. It is useful
            only when the Gram matrix is precomputed.

        returns
        -------
        self : object
            returns an instance of self.
        """
        X, y = check_X_y(X, y, y_numeric=True, multi_output=True)
        n_features = X.shape[1]

        X, y, X_mean, y_mean, X_std = self._center_data(X, y,
                                                        self.fit_intercept,
                                                        self.normalize,
                                                        self.copy_X)

        if y.ndim == 1:
            y = y[:, np.newaxis]

        n_targets = y.shape[1]

        alpha = getattr(self, 'alpha', 0.)
        if hasattr(self, 'n_nonzero_coefs'):
            alpha = 0.  # n_nonzero_coefs parametrization takes priority
            max_iter = self.n_nonzero_coefs
        else:
            max_iter = self.max_iter

        precompute = self.precompute
        if not hasattr(precompute, '__array__') and (
                precompute is True or
                (precompute == 'auto' and X.shape[0] > X.shape[1]) or
                (precompute == 'auto' and y.shape[1] > 1)):
            Gram = np.dot(X.T, X)
        else:
            Gram = self._get_gram()

        self.alphas_ = []
        self.n_iter_ = []

        if self.fit_path:
            self.coef_ = []
            self.active_ = []
            self.coef_path_ = []
            for k in xrange(n_targets):
                this_Xy = None if Xy is None else Xy[:, k]
                alphas, active, coef_path, n_iter_ = lars_path(
                    X, y[:, k], Gram=Gram, Xy=this_Xy, copy_X=self.copy_X,
                    copy_Gram=True, alpha_min=alpha, method=self.method,
                    verbose=max(0, self.verbose - 1), max_iter=max_iter,
                    eps=self.eps, return_path=True,
                    return_n_iter=True)
                self.alphas_.append(alphas)
                self.active_.append(active)
                self.n_iter_.append(n_iter_)
                self.coef_path_.append(coef_path)
                self.coef_.append(coef_path[:, -1])

            if n_targets == 1:
                self.alphas_, self.active_, self.coef_path_, self.coef_ = [
                    a[0] for a in (self.alphas_, self.active_, self.coef_path_,
                                   self.coef_)]
                self.n_iter_ = self.n_iter_[0]
        else:
            self.coef_ = np.empty((n_targets, n_features))
            for k in xrange(n_targets):
                this_Xy = None if Xy is None else Xy[:, k]
                alphas, _, self.coef_[k], n_iter_ = lars_path(
                    X, y[:, k], Gram=Gram, Xy=this_Xy, copy_X=self.copy_X,
                    copy_Gram=True, alpha_min=alpha, method=self.method,
                    verbose=max(0, self.verbose - 1), max_iter=max_iter,
                    eps=self.eps, return_path=False, return_n_iter=True)
                self.alphas_.append(alphas)
                self.n_iter_.append(n_iter_)
            if n_targets == 1:
                self.alphas_ = self.alphas_[0]
                self.n_iter_ = self.n_iter_[0]
        self._set_intercept(X_mean, y_mean, X_std)
        return self


class LassoLars(Lars):
    """Lasso model fit with Least Angle Regression a.k.a. Lars

    It is a Linear Model trained with an L1 prior as regularizer.

    The optimization objective for Lasso is::

    (1 / (2 * n_samples)) * ||y - Xw||^2_2 + alpha * ||w||_1

    Parameters
    ----------
    alpha : float
        Constant that multiplies the penalty term. Defaults to 1.0.
        ``alpha = 0`` is equivalent to an ordinary least square, solved
        by :class:`LinearRegression`. For numerical reasons, using
        ``alpha = 0`` with the LassoLars object is not advised and you
        should prefer the LinearRegression object.

    fit_intercept : boolean
        whether to calculate the intercept for this model. If set
        to false, no intercept will be used in calculations
        (e.g. data is expected to be already centered).

    verbose : boolean or integer, optional
        Sets the verbosity amount

    normalize : boolean, optional, default False
        If True, the regressors X will be normalized before regression.

    copy_X : boolean, optional, default True
        If True, X will be copied; else, it may be overwritten.

    precompute : True | False | 'auto' | array-like
        Whether to use a precomputed Gram matrix to speed up
        calculations. If set to ``'auto'`` let us decide. The Gram
        matrix can also be passed as argument.

    max_iter : integer, optional
        Maximum number of iterations to perform.

    eps : float, optional
        The machine-precision regularization in the computation of the
        Cholesky diagonal factors. Increase this for very ill-conditioned
        systems. Unlike the ``tol`` parameter in some iterative
        optimization-based algorithms, this parameter does not control
        the tolerance of the optimization.

    fit_path : boolean
        If ``True`` the full path is stored in the ``coef_path_`` attribute.
        If you compute the solution for a large problem or many targets,
        setting ``fit_path`` to ``False`` will lead to a speedup, especially
        with a small alpha.

    Attributes
    ----------
    alphas_ : array, shape (n_alphas + 1,) | list of n_targets such arrays
        Maximum of covariances (in absolute value) at each iteration. \
        ``n_alphas`` is either ``max_iter``, ``n_features``, or the number of \
        nodes in the path with correlation greater than ``alpha``, whichever \
        is smaller.

    active_ : list, length = n_alphas | list of n_targets such lists
        Indices of active variables at the end of the path.

    coef_path_ : array, shape (n_features, n_alphas + 1) or list
        If a list is passed it's expected to be one of n_targets such arrays.
        The varying values of the coefficients along the path. It is not
        present if the ``fit_path`` parameter is ``False``.

    coef_ : array, shape (n_features,) or (n_targets, n_features)
        Parameter vector (w in the formulation formula).

    intercept_ : float | array, shape (n_targets,)
        Independent term in decision function.

    n_iter_ : array-like or int.
        The number of iterations taken by lars_path to find the
        grid of alphas for each target.

    Examples
    --------
    >>> from sklearn import linear_model
    >>> clf = linear_model.LassoLars(alpha=0.01)
    >>> clf.fit([[-1, 1], [0, 0], [1, 1]], [-1, 0, -1])
    ... # doctest: +ELLIPSIS, +NORMALIZE_WHITESPACE
    LassoLars(alpha=0.01, copy_X=True, eps=..., fit_intercept=True,
         fit_path=True, max_iter=500, normalize=True, precompute='auto',
         verbose=False)
    >>> print(clf.coef_) # doctest: +ELLIPSIS, +NORMALIZE_WHITESPACE
    [ 0.         -0.963257...]

    See also
    --------
    lars_path
    lasso_path
    Lasso
    LassoCV
    LassoLarsCV
    sklearn.decomposition.sparse_encode

    """

    def __init__(self, alpha=1.0, fit_intercept=True, verbose=False,
                 normalize=True, precompute='auto', max_iter=500,
                 eps=np.finfo(np.float).eps, copy_X=True, fit_path=True):
        self.alpha = alpha
        self.fit_intercept = fit_intercept
        self.max_iter = max_iter
        self.verbose = verbose
        self.normalize = normalize
        self.method = 'lasso'
        self.precompute = precompute
        self.copy_X = copy_X
        self.eps = eps
        self.fit_path = fit_path


###############################################################################
# Cross-validated estimator classes

def _lars_path_residues(X_train, y_train, X_test, y_test, Gram=None,
                        copy=True, method='lars', verbose=False,
                        fit_intercept=True, normalize=True, max_iter=500,
                        eps=np.finfo(np.float).eps):
    """Compute the residues on left-out data for a full LARS path

    Parameters
    -----------
    X_train : array, shape (n_samples, n_features)
        The data to fit the LARS on
    y_train : array, shape (n_samples)
        The target variable to fit LARS on
    X_test : array, shape (n_samples, n_features)
        The data to compute the residues on
    y_test : array, shape (n_samples)
        The target variable to compute the residues on
    Gram : None, 'auto', array, shape: (n_features, n_features), optional
        Precomputed Gram matrix (X' * X), if ``'auto'``, the Gram
        matrix is precomputed from the given X, if there are more samples
        than features
    copy : boolean, optional
        Whether X_train, X_test, y_train and y_test should be copied;
        if False, they may be overwritten.
    method : 'lar' | 'lasso'
        Specifies the returned model. Select ``'lar'`` for Least Angle
        Regression, ``'lasso'`` for the Lasso.
    verbose : integer, optional
        Sets the amount of verbosity
    fit_intercept : boolean
        whether to calculate the intercept for this model. If set
        to false, no intercept will be used in calculations
        (e.g. data is expected to be already centered).
    normalize : boolean, optional, default False
        If True, the regressors X will be normalized before regression.
    max_iter : integer, optional
        Maximum number of iterations to perform.
    eps : float, optional
        The machine-precision regularization in the computation of the
        Cholesky diagonal factors. Increase this for very ill-conditioned
        systems. Unlike the ``tol`` parameter in some iterative
        optimization-based algorithms, this parameter does not control
        the tolerance of the optimization.


    Returns
    --------
    alphas : array, shape (n_alphas,)
        Maximum of covariances (in absolute value) at each iteration.
        ``n_alphas`` is either ``max_iter`` or ``n_features``, whichever
        is smaller.

    active : list
        Indices of active variables at the end of the path.

    coefs : array, shape (n_features, n_alphas)
        Coefficients along the path

    residues : array, shape (n_alphas, n_samples)
        Residues of the prediction on the test data
    """
    if copy:
        X_train = X_train.copy()
        y_train = y_train.copy()
        X_test = X_test.copy()
        y_test = y_test.copy()

    if fit_intercept:
        X_mean = X_train.mean(axis=0)
        X_train -= X_mean
        X_test -= X_mean
        y_mean = y_train.mean(axis=0)
        y_train = as_float_array(y_train, copy=False)
        y_train -= y_mean
        y_test = as_float_array(y_test, copy=False)
        y_test -= y_mean

    if normalize:
        norms = np.sqrt(np.sum(X_train ** 2, axis=0))
        nonzeros = np.flatnonzero(norms)
        X_train[:, nonzeros] /= norms[nonzeros]

    alphas, active, coefs = lars_path(
        X_train, y_train, Gram=Gram, copy_X=False, copy_Gram=False,
        method=method, verbose=max(0, verbose - 1), max_iter=max_iter, eps=eps)
    if normalize:
        coefs[nonzeros] /= norms[nonzeros][:, np.newaxis]
    residues = np.dot(X_test, coefs) - y_test[:, np.newaxis]
    return alphas, active, coefs, residues.T


class LarsCV(Lars):
    """Cross-validated Least Angle Regression model

    Parameters
    ----------
    fit_intercept : boolean
        whether to calculate the intercept for this model. If set
        to false, no intercept will be used in calculations
        (e.g. data is expected to be already centered).

    verbose : boolean or integer, optional
        Sets the verbosity amount

    normalize : boolean, optional, default False
        If True, the regressors X will be normalized before regression.

    copy_X : boolean, optional, default True
        If ``True``, X will be copied; else, it may be overwritten.

    precompute : True | False | 'auto' | array-like
        Whether to use a precomputed Gram matrix to speed up
        calculations. If set to ``'auto'`` let us decide. The Gram
        matrix can also be passed as argument.

    max_iter: integer, optional
        Maximum number of iterations to perform.

    cv : cross-validation generator, optional
        see :mod:`sklearn.cross_validation`. If ``None`` is passed, default to
        a 5-fold strategy

    max_n_alphas : integer, optional
        The maximum number of points on the path used to compute the
        residuals in the cross-validation

    n_jobs : integer, optional
        Number of CPUs to use during the cross validation. If ``-1``, use
        all the CPUs

    eps : float, optional
        The machine-precision regularization in the computation of the
        Cholesky diagonal factors. Increase this for very ill-conditioned
        systems.


    Attributes
    ----------
    coef_ : array, shape (n_features,)
        parameter vector (w in the formulation formula)

    intercept_ : float
        independent term in decision function

    coef_path_ : array, shape (n_features, n_alphas)
        the varying values of the coefficients along the path

    alpha_ : float
        the estimated regularization parameter alpha

    alphas_ : array, shape (n_alphas,)
        the different values of alpha along the path

    cv_alphas_ : array, shape (n_cv_alphas,)
        all the values of alpha along the path for the different folds

    cv_mse_path_ : array, shape (n_folds, n_cv_alphas)
        the mean square error on left-out for each fold along the path
        (alpha values given by ``cv_alphas``)

    n_iter_ : array-like or int
        the number of iterations run by Lars with the optimal alpha.

    See also
    --------
    lars_path, LassoLars, LassoLarsCV
    """

    method = 'lar'

    def __init__(self, fit_intercept=True, verbose=False, max_iter=500,
                 normalize=True, precompute='auto', cv=None,
                 max_n_alphas=1000, n_jobs=1, eps=np.finfo(np.float).eps,
                 copy_X=True):
        self.fit_intercept = fit_intercept
        self.max_iter = max_iter
        self.verbose = verbose
        self.normalize = normalize
        self.precompute = precompute
        self.copy_X = copy_X
        self.cv = cv
        self.max_n_alphas = max_n_alphas
        self.n_jobs = n_jobs
        self.eps = eps

    def fit(self, X, y):
        """Fit the model using X, y as training data.

        Parameters
        ----------
        X : array-like, shape (n_samples, n_features)
            Training data.

        y : array-like, shape (n_samples,)
            Target values.

        Returns
        -------
        self : object
            returns an instance of self.
        """
        self.fit_path = True
        X, y = check_X_y(X, y)

        # init cross-validation generator
        cv = check_cv(self.cv, X, y, classifier=False)

        Gram = 'auto' if self.precompute else None

        cv_paths = Parallel(n_jobs=self.n_jobs, verbose=self.verbose)(
            delayed(_lars_path_residues)(
                X[train], y[train], X[test], y[test], Gram=Gram, copy=False,
                method=self.method, verbose=max(0, self.verbose - 1),
                normalize=self.normalize, fit_intercept=self.fit_intercept,
                max_iter=self.max_iter, eps=self.eps)
            for train, test in cv)
        all_alphas = np.concatenate(list(zip(*cv_paths))[0])
        # Unique also sorts
        all_alphas = np.unique(all_alphas)
        # Take at most max_n_alphas values
        stride = int(max(1, int(len(all_alphas) / float(self.max_n_alphas))))
        all_alphas = all_alphas[::stride]

        mse_path = np.empty((len(all_alphas), len(cv_paths)))
        for index, (alphas, active, coefs, residues) in enumerate(cv_paths):
            alphas = alphas[::-1]
            residues = residues[::-1]
            if alphas[0] != 0:
                alphas = np.r_[0, alphas]
                residues = np.r_[residues[0, np.newaxis], residues]
            if alphas[-1] != all_alphas[-1]:
                alphas = np.r_[alphas, all_alphas[-1]]
                residues = np.r_[residues, residues[-1, np.newaxis]]
            this_residues = interpolate.interp1d(alphas,
                                                 residues,
                                                 axis=0)(all_alphas)
            this_residues **= 2
            mse_path[:, index] = np.mean(this_residues, axis=-1)

        mask = np.all(np.isfinite(mse_path), axis=-1)
        all_alphas = all_alphas[mask]
        mse_path = mse_path[mask]
        # Select the alpha that minimizes left-out error
        i_best_alpha = np.argmin(mse_path.mean(axis=-1))
        best_alpha = all_alphas[i_best_alpha]

        # Store our parameters
        self.alpha_ = best_alpha
        self.cv_alphas_ = all_alphas
        self.cv_mse_path_ = mse_path

        # Now compute the full model
        # it will call a lasso internally when self if LassoLarsCV
        # as self.method == 'lasso'
        Lars.fit(self, X, y)
        return self

    @property
    def alpha(self):
        # impedance matching for the above Lars.fit (should not be documented)
        return self.alpha_


class LassoLarsCV(LarsCV):
    """Cross-validated Lasso, using the LARS algorithm

    The optimization objective for Lasso is::

    (1 / (2 * n_samples)) * ||y - Xw||^2_2 + alpha * ||w||_1

    Parameters
    ----------
    fit_intercept : boolean
        whether to calculate the intercept for this model. If set
        to false, no intercept will be used in calculations
        (e.g. data is expected to be already centered).

    verbose : boolean or integer, optional
        Sets the verbosity amount

    normalize : boolean, optional, default False
        If True, the regressors X will be normalized before regression.

    precompute : True | False | 'auto' | array-like
        Whether to use a precomputed Gram matrix to speed up
        calculations. If set to ``'auto'`` let us decide. The Gram
        matrix can also be passed as argument.

    max_iter : integer, optional
        Maximum number of iterations to perform.

    cv : cross-validation generator, optional
        see sklearn.cross_validation module. If None is passed, default to
        a 5-fold strategy

    max_n_alphas : integer, optional
        The maximum number of points on the path used to compute the
        residuals in the cross-validation

    n_jobs : integer, optional
        Number of CPUs to use during the cross validation. If ``-1``, use
        all the CPUs

    eps : float, optional
        The machine-precision regularization in the computation of the
        Cholesky diagonal factors. Increase this for very ill-conditioned
        systems.

    copy_X : boolean, optional, default True
        If True, X will be copied; else, it may be overwritten.

    Attributes
    ----------
    coef_ : array, shape (n_features,)
        parameter vector (w in the formulation formula)

    intercept_ : float
        independent term in decision function.

    coef_path_ : array, shape (n_features, n_alphas)
        the varying values of the coefficients along the path

    alpha_ : float
        the estimated regularization parameter alpha

    alphas_ : array, shape (n_alphas,)
        the different values of alpha along the path

    cv_alphas_ : array, shape (n_cv_alphas,)
        all the values of alpha along the path for the different folds

    cv_mse_path_ : array, shape (n_folds, n_cv_alphas)
        the mean square error on left-out for each fold along the path
        (alpha values given by ``cv_alphas``)

    n_iter_ : array-like or int
        the number of iterations run by Lars with the optimal alpha.

    Notes
    -----

    The object solves the same problem as the LassoCV object. However,
    unlike the LassoCV, it find the relevant alphas values by itself.
    In general, because of this property, it will be more stable.
    However, it is more fragile to heavily multicollinear datasets.

    It is more efficient than the LassoCV if only a small number of
    features are selected compared to the total number, for instance if
    there are very few samples compared to the number of features.

    See also
    --------
    lars_path, LassoLars, LarsCV, LassoCV
    """

    method = 'lasso'


class LassoLarsIC(LassoLars):
    """Lasso model fit with Lars using BIC or AIC for model selection

    The optimization objective for Lasso is::

    (1 / (2 * n_samples)) * ||y - Xw||^2_2 + alpha * ||w||_1

    AIC is the Akaike information criterion and BIC is the Bayes
    Information criterion. Such criteria are useful to select the value
    of the regularization parameter by making a trade-off between the
    goodness of fit and the complexity of the model. A good model should
    explain well the data while being simple.

    Parameters
    ----------
    criterion : 'bic' | 'aic'
        The type of criterion to use.

    fit_intercept : boolean
        whether to calculate the intercept for this model. If set
        to false, no intercept will be used in calculations
        (e.g. data is expected to be already centered).

    verbose : boolean or integer, optional
        Sets the verbosity amount

    normalize : boolean, optional, default False
        If True, the regressors X will be normalized before regression.

    copy_X : boolean, optional, default True
        If True, X will be copied; else, it may be overwritten.

    precompute : True | False | 'auto' | array-like
        Whether to use a precomputed Gram matrix to speed up
        calculations. If set to ``'auto'`` let us decide. The Gram
        matrix can also be passed as argument.

    max_iter : integer, optional
        Maximum number of iterations to perform. Can be used for
        early stopping.

    eps : float, optional
        The machine-precision regularization in the computation of the
        Cholesky diagonal factors. Increase this for very ill-conditioned
        systems. Unlike the ``tol`` parameter in some iterative
        optimization-based algorithms, this parameter does not control
        the tolerance of the optimization.


    Attributes
    ----------
    coef_ : array, shape (n_features,)
        parameter vector (w in the formulation formula)

    intercept_ : float
        independent term in decision function.

    alpha_ : float
        the alpha parameter chosen by the information criterion

    n_iter_ : int
        number of iterations run by lars_path to find the grid of
        alphas.

    criterion_ : array, shape (n_alphas,)
        The value of the information criteria ('aic', 'bic') across all
        alphas. The alpha which has the smallest information criteria
        is chosen.

    Examples
    --------
    >>> from sklearn import linear_model
    >>> clf = linear_model.LassoLarsIC(criterion='bic')
    >>> clf.fit([[-1, 1], [0, 0], [1, 1]], [-1.1111, 0, -1.1111])
    ... # doctest: +ELLIPSIS, +NORMALIZE_WHITESPACE
    LassoLarsIC(copy_X=True, criterion='bic', eps=..., fit_intercept=True,
          max_iter=500, normalize=True, precompute='auto',
          verbose=False)
    >>> print(clf.coef_) # doctest: +ELLIPSIS, +NORMALIZE_WHITESPACE
    [ 0.  -1.11...]

    Notes
    -----
    The estimation of the number of degrees of freedom is given by:

    "On the degrees of freedom of the lasso"
    Hui Zou, Trevor Hastie, and Robert Tibshirani
    Ann. Statist. Volume 35, Number 5 (2007), 2173-2192.

    http://en.wikipedia.org/wiki/Akaike_information_criterion
    http://en.wikipedia.org/wiki/Bayesian_information_criterion

    See also
    --------
    lars_path, LassoLars, LassoLarsCV
    """
    def __init__(self, criterion='aic', fit_intercept=True, verbose=False,
                 normalize=True, precompute='auto', max_iter=500,
                 eps=np.finfo(np.float).eps, copy_X=True):
        self.criterion = criterion
        self.fit_intercept = fit_intercept
        self.max_iter = max_iter
        self.verbose = verbose
        self.normalize = normalize
        self.copy_X = copy_X
        self.precompute = precompute
        self.eps = eps

    def fit(self, X, y, copy_X=True):
        """Fit the model using X, y as training data.

        Parameters
        ----------
        X : array-like, shape (n_samples, n_features)
            training data.

        y : array-like, shape (n_samples,)
            target values.
    
        copy_X : boolean, optional, default True
            If ``True``, X will be copied; else, it may be overwritten.

        Returns
        -------
        self : object
            returns an instance of self.
        """
        self.fit_path = True
        X, y = check_X_y(X, y, multi_output=True, y_numeric=True)

        X, y, Xmean, ymean, Xstd = LinearModel._center_data(
            X, y, self.fit_intercept, self.normalize, self.copy_X)
        max_iter = self.max_iter

        Gram = self._get_gram()

        alphas_, active_, coef_path_, self.n_iter_ = lars_path(
            X, y, Gram=Gram, copy_X=copy_X, copy_Gram=True, alpha_min=0.0,
            method='lasso', verbose=self.verbose, max_iter=max_iter,
            eps=self.eps, return_n_iter=True)

        n_samples = X.shape[0]

        if self.criterion == 'aic':
            K = 2  # AIC
        elif self.criterion == 'bic':
            K = log(n_samples)  # BIC
        else:
            raise ValueError('criterion should be either bic or aic')

        R = y[:, np.newaxis] - np.dot(X, coef_path_)  # residuals
        mean_squared_error = np.mean(R ** 2, axis=0)

        df = np.zeros(coef_path_.shape[1], dtype=np.int)  # Degrees of freedom
        for k, coef in enumerate(coef_path_.T):
            mask = np.abs(coef) > np.finfo(coef.dtype).eps
            if not np.any(mask):
                continue
            # get the number of degrees of freedom equal to:
            # Xc = X[:, mask]
            # Trace(Xc * inv(Xc.T, Xc) * Xc.T) ie the number of non-zero coefs
            df[k] = np.sum(mask)

        self.alphas_ = alphas_
        with np.errstate(divide='ignore'):
            self.criterion_ = n_samples * np.log(mean_squared_error) + K * df
        n_best = np.argmin(self.criterion_)

        self.alpha_ = alphas_[n_best]
        self.coef_ = coef_path_[:, n_best]
        self._set_intercept(Xmean, ymean, Xstd)
        return self<|MERGE_RESOLUTION|>--- conflicted
+++ resolved
@@ -205,13 +205,8 @@
             prev_coef = coefs[n_iter - 1]
 
         alpha[0] = C / n_samples
-<<<<<<< HEAD
-        if alpha[0] <= alpha_min:  # early stopping
-            if not (abs(alpha[0] - alpha_min) < np.finfo(np.float32).eps):
-=======
         if alpha[0] <= alpha_min + equality_tolerance:  # early stopping
             if abs(alpha[0] - alpha_min) > equality_tolerance:
->>>>>>> 09dc09a1
                 # interpolation factor 0 <= ss < 1
                 if n_iter > 0:
                     # In the first iteration, all alphas are zero, the formula
